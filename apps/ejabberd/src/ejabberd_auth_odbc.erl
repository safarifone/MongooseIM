--- conflicted
+++ resolved
@@ -30,26 +30,6 @@
 %% External exports
 -behaviour(ejabberd_gen_auth).
 -export([start/1,
-<<<<<<< HEAD
-         set_password/3,
-         check_password/3,
-         check_password/5,
-         try_register/3,
-         dirty_get_registered_users/0,
-         get_vh_registered_users/1,
-         get_vh_registered_users/2,
-         get_vh_registered_users_number/1,
-         get_vh_registered_users_number/2,
-         get_password/2,
-         get_password_s/2,
-         is_user_exists/2,
-         remove_user/2,
-         remove_user/3,
-         plain_password_required/0,
-         login/2,
-         get_password/3
-        ]).
-=======
 	 set_password/3,
 	 check_password/3,
 	 check_password/5,
@@ -67,11 +47,9 @@
 	 store_type/1,
 	 plain_password_required/0
 	]).
->>>>>>> b39c2804
 
 -export([scram_passwords/2, scram_passwords/4]).
 
--compile(export_all).
 -include("ejabberd.hrl").
 
 -define(SCRAM_ODBC_PREFIX, "==SCRAM==,").
@@ -88,48 +66,15 @@
 plain_password_required() ->
     false.
 
-<<<<<<< HEAD
-
--spec check_password(User :: ejabberd:user(),
-                     Server :: ejabberd:server(),
-                     Password :: binary()) -> boolean().
-check_password(User, Server, Password) ->
-    case jlib:nodeprep(User) of
-        error ->
-            false;
-        LUser ->
-            Username = ejabberd_odbc:escape(LUser),
-            LServer = jlib:nameprep(Server),
-            PasswdStr = Password,
-            try odbc_queries:get_password(LServer, Username) of
-                {selected, [<<"password">>], [{PasswdStr}]} ->
-                    Password /= <<"">>; %% Password is correct, and not empty
-                {selected, [<<"password">>], [{_Password2}]} ->
-                    false; %% Password is not correct
-                {selected, [<<"password">>], []} ->
-                    false; %% Account does not exist
-                {error, _Error} ->
-                    false %% Typical error is that table doesn't exist
-            catch
-                _:_ ->
-                    false %% Typical error is database not accessible
-            end
-    end.
-
-
--spec check_password(User :: ejabberd:user(),
-                     Server :: ejabberd:server(),
-                     Password :: binary(),
-                     Digest :: binary(),
-                     DigestGen :: fun()) -> boolean().
-=======
 store_type(Server) ->
     case scram:enabled(Server) of
         false -> plain;
         true -> scram
     end.
 
--spec check_password(binary(), binary(), binary()) -> true | false.
+-spec check_password(User :: ejabberd:user(),
+                     Server :: ejabberd:server(),
+                     Password :: binary()) -> boolean().
 check_password(User, Server, Password) ->
     case jlib:nodeprep(User) of
 	error ->
@@ -140,8 +85,12 @@
 	    check_password_wo_escape(Username, LServer, Password)
     end.
 
--spec check_password(binary(), binary(), binary(), binary(), fun()) -> true | false.
->>>>>>> b39c2804
+
+-spec check_password(User :: ejabberd:user(),
+                     Server :: ejabberd:server(),
+                     Password :: binary(),
+                     Digest :: binary(),
+                     DigestGen :: fun()) -> boolean().
 check_password(User, Server, Password, Digest, DigestGen) ->
     case jlib:nodeprep(User) of
         error ->
@@ -151,22 +100,6 @@
             LServer = jlib:nameprep(Server),
             try odbc_queries:get_password(LServer, Username) of
                 %% Account exists, check if password is valid
-<<<<<<< HEAD
-
-                {selected, [<<"password">>], [{Passwd}]} ->
-                    DigRes = if
-                                 Digest /= <<"">> ->
-                                     Digest == DigestGen(Passwd);
-                                 true ->
-                                     false
-                             end,
-                    if DigRes ->
-                            true;
-                       true ->
-                            (Passwd == Password) and (Password /= <<"">>)
-                    end;
-                {selected, [<<"password">>], []} ->
-=======
                 {selected, [<<"password">>, <<"pass_details">>], [{Passwd, null}]} ->
                     ejabberd_auth:check_digest(Digest, DigestGen, Password, Passwd);
                 {selected, [<<"password">>, <<"pass_details">>], [{_Passwd, PassDetails}]} ->
@@ -178,7 +111,6 @@
                             false
                     end;
                 {selected, [<<"password">>, <<"pass_details">>], []} ->
->>>>>>> b39c2804
                     false; %% Account does not exist
                 {error, _Error} ->
                     false %% Typical error is that table doesn't exist
@@ -186,18 +118,11 @@
                 _:_ ->
                     false %% Typical error is database not accessible
             end
-<<<<<<< HEAD
-    end.
-
-
--spec set_password(User :: ejabberd:user(),
-                   Server :: ejabberd:server(),
-                   Password :: binary()
-                   ) -> ok | {error, not_allowed | invalid_jid}.
-=======
-    end.
-
--spec check_password_wo_escape(binary(), binary(), binary()) -> true | false | not_exists.
+    end.
+
+-spec check_password_wo_escape(User::ejabberd:user(),
+                               Server::ejabberd:server(),
+                               Password::binary()) -> boolean() | not_exists.
 check_password_wo_escape(User, Server, Password) ->
     try odbc_queries:get_password(Server, User) of
         {selected, [<<"password">>, <<"pass_details">>], [{Password, null}]} ->
@@ -220,30 +145,17 @@
             false %% Typical error is database not accessible
     end.
 
--spec set_password(binary(), binary(), binary()) -> ok | {error, any()}.
->>>>>>> b39c2804
-set_password(User, Server, Password) ->
-    case jlib:nodeprep(User) of
-        error ->
-            {error, invalid_jid};
-        LUser ->
-            Username = ejabberd_odbc:escape(LUser),
-<<<<<<< HEAD
-            Pass = ejabberd_odbc:escape(Password),
-            LServer = jlib:nameprep(Server),
-            case catch odbc_queries:set_password_t(LServer, Username, Pass) of
-                {atomic, ok} -> ok;
-                Other -> {error, Other}
-            end
-    end.
-
-
--spec try_register(User :: ejabberd:user(),
+
+-spec set_password(User :: ejabberd:user(),
                    Server :: ejabberd:server(),
                    Password :: binary()
-                   ) -> {atomic, ok | exists}
-                      | {error, invalid_jid | not_allowed} | {aborted, _}.
-=======
+                   ) -> ok | {error, not_allowed | invalid_jid}.
+set_password(User, Server, Password) ->
+    case jlib:nodeprep(User) of
+        error ->
+            {error, invalid_jid};
+        LUser ->
+            Username = ejabberd_odbc:escape(LUser),
             LServer = jlib:nameprep(Server),
             case prepare_password(Server, Password) of
                 false ->
@@ -258,23 +170,18 @@
             end
     end.
 
--spec try_register(binary(), binary(), binary()) -> {atomic, ok} | {error, any()}.
->>>>>>> b39c2804
+
+-spec try_register(User :: ejabberd:user(),
+                   Server :: ejabberd:server(),
+                   Password :: binary()
+                   ) -> {atomic, ok | exists}
+                      | {error, invalid_jid | not_allowed} | {aborted, _}.
 try_register(User, Server, Password) ->
     case jlib:nodeprep(User) of
         error ->
             {error, invalid_jid};
         LUser ->
             Username = ejabberd_odbc:escape(LUser),
-<<<<<<< HEAD
-            Pass = ejabberd_odbc:escape(Password),
-            LServer = jlib:nameprep(Server),
-            case catch odbc_queries:add_user(LServer, Username, Pass) of
-                {updated, 1} ->
-                    {atomic, ok};
-                _ ->
-                    {atomic, exists}
-=======
             case prepare_password(Server, Password) of
                 false ->
                     {error, invalid_password};
@@ -286,7 +193,6 @@
                         _ ->
                             {atomic, exists}
                     end
->>>>>>> b39c2804
             end
     end.
 
@@ -358,10 +264,6 @@
             Username = ejabberd_odbc:escape(LUser),
             LServer = jlib:nameprep(Server),
             case catch odbc_queries:get_password(LServer, Username) of
-<<<<<<< HEAD
-                {selected, [<<"password">>], [{Password}]} ->
-                    Password;
-=======
                 {selected, [<<"password">>, <<"pass_details">>], [{Password, null}]} ->
                     Password; %%Plain password
                 {selected, [<<"password">>, <<"pass_details">>], [{_Password, PassDetails}]} ->
@@ -374,7 +276,6 @@
                         _ ->
                             false
                     end;
->>>>>>> b39c2804
                 _ ->
                     false
             end
@@ -391,11 +292,7 @@
             Username = ejabberd_odbc:escape(LUser),
             LServer = jlib:nameprep(Server),
             case catch odbc_queries:get_password(LServer, Username) of
-<<<<<<< HEAD
-                {selected, [<<"password">>], [{Password}]} ->
-=======
                 {selected, [<<"password">>, <<"pass_details">>], [{Password, _}]} ->
->>>>>>> b39c2804
                     Password;
                 _ ->
                     <<"">>
@@ -414,15 +311,9 @@
             Username = ejabberd_odbc:escape(LUser),
             LServer = jlib:nameprep(Server),
             try odbc_queries:get_password(LServer, Username) of
-<<<<<<< HEAD
-                {selected, [<<"password">>], [{_Password}]} ->
-                    true; %% Account exists
-                {selected, [<<"password">>], []} ->
-=======
                 {selected, [<<"password">>, <<"pass_details">>], [{_Password, _}]} ->
                     true; %% Account exists
                 {selected, [<<"password">>, <<"pass_details">>], []} ->
->>>>>>> b39c2804
                     false; %% Account does not exist
                 {error, Error} ->
                     {error, Error} %% Typical error is that table doesn't exist
@@ -463,28 +354,6 @@
             Username = ejabberd_odbc:escape(LUser),
             Pass = ejabberd_odbc:escape(Password),
             LServer = jlib:nameprep(Server),
-<<<<<<< HEAD
-            PasswdStr = Password,
-            F = fun() ->
-                        Result = odbc_queries:del_user_return_password(
-                                   LServer, Username, Pass),
-                        case Result of
-                            {selected, [<<"password">>], [{PasswdStr}]} ->
-                                ok;
-                            {selected, [<<"password">>], []} ->
-                                not_exists;
-                            _ ->
-                                not_allowed
-                        end
-                end,
-            {atomic, Result} = odbc_queries:sql_transaction(LServer, F),
-            Result
-    end.
-
-%% @doc Unimplemented gen_auth callbacks
-login(_User, _Server) -> erlang:error(not_implemented).
-get_password(_User, _Server, _DefaultValue) -> erlang:error(not_implemented).
-=======
             case check_password_wo_escape(Username, LServer, Pass) of
                 true ->
                     case catch odbc_queries:del_user(LServer, Username) of
@@ -589,4 +458,7 @@
         Other ->
             ?ERROR_MSG("Interrupted scramming because: ~p", [Other])
     end.
->>>>>>> b39c2804
+
+%% @doc Unimplemented gen_auth callbacks
+login(_User, _Server) -> erlang:error(not_implemented).
+get_password(_User, _Server, _DefaultValue) -> erlang:error(not_implemented).