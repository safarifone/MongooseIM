--- conflicted
+++ resolved
@@ -30,26 +30,6 @@
 %% External exports
 -behaviour(ejabberd_gen_auth).
 -export([start/1,
-<<<<<<< HEAD
-         set_password/3,
-         check_password/3,
-         check_password/5,
-         try_register/3,
-         dirty_get_registered_users/0,
-         get_vh_registered_users/1,
-         get_vh_registered_users/2,
-         get_vh_registered_users_number/1,
-         get_vh_registered_users_number/2,
-         get_password/2,
-         get_password_s/2,
-         is_user_exists/2,
-         remove_user/2,
-         remove_user/3,
-         plain_password_required/0
-        ]).
-%% Exported for behaviour but not implemented
--export([login/2, get_password/3]).
-=======
 	 set_password/3,
 	 check_password/3,
 	 check_password/5,
@@ -67,7 +47,9 @@
 	 store_type/1,
 	 plain_password_required/0
 	]).
->>>>>>> b39c2804
+
+%% Exported for behaviour but not implemented
+-export([login/2, get_password/3]).
 
 -export([scram_passwords/0]).
 
@@ -89,14 +71,8 @@
     mnesia:create_table(passwd, [{disc_copies, [node()]},
                                  {attributes, record_info(fields, passwd)}]),
     mnesia:create_table(reg_users_counter,
-<<<<<<< HEAD
-                        [{ram_copies, [node()]},
-                         {attributes, record_info(fields, reg_users_counter)}]),
-    update_table(),
-=======
 			[{ram_copies, [node()]},
 			 {attributes, record_info(fields, reg_users_counter)}]),
->>>>>>> b39c2804
     update_reg_users_counter_table(Host),
     ok.
 
@@ -116,29 +92,22 @@
 plain_password_required() ->
     false.
 
-<<<<<<< HEAD
-
--spec check_password(User :: ejabberd:user(),
-                     Server :: ejabberd:server(),
-                     Password :: binary()) -> boolean().
-=======
 store_type(Server) ->
     case scram:enabled(Server) of
         false -> plain;
         true -> scram
     end. 
 
->>>>>>> b39c2804
+-spec check_password(User :: ejabberd:user(),
+                     Server :: ejabberd:server(),
+                     Password :: binary()) -> boolean().
 check_password(User, Server, Password) ->
     LUser = jlib:nodeprep(User),
     LServer = jlib:nameprep(Server),
     US = {LUser, LServer},
     case catch mnesia:dirty_read({passwd, US}) of
-<<<<<<< HEAD
-=======
         [#passwd{password = Scram}] when is_record(Scram, scram) ->
             scram:check_password(Password, Scram);
->>>>>>> b39c2804
         [#passwd{password = Password}] ->
             Password /= <<>>;
         _ ->
@@ -156,55 +125,24 @@
     LServer = jlib:nameprep(Server),
     US = {LUser, LServer},
     case catch mnesia:dirty_read({passwd, US}) of
-<<<<<<< HEAD
-        [#passwd{password = Passwd}] ->
-            DigRes = if
-                         Digest /= <<>> ->
-                 Digest == DigestGen(Passwd);
-                         true ->
-                             false
-                     end,
-            if DigRes ->
-                    true;
-               true ->
-                    (Passwd == Password) and (Password /= <<>>)
-            end;
-=======
 	[#passwd{password = Scram}] when is_record(Scram, scram) ->
             Passwd = base64:decode(Scram#scram.storedkey),
             ejabberd_auth:check_digest(Digest, DigestGen, Password, Passwd);
 	[#passwd{password = Passwd}] ->
             ejabberd_auth:check_digest(Digest, DigestGen, Password, Passwd);
->>>>>>> b39c2804
         _ ->
             false
     end.
 
 
-<<<<<<< HEAD
 -spec set_password(User :: ejabberd:user(),
              Server :: ejabberd:server(),
              Password :: binary()) -> ok | {error, not_allowed | invalid_jid}.
-=======
-%% @spec (User::string(), Server::string(), Password::string()) ->
-%%       ok | {error, invalid_jid}
->>>>>>> b39c2804
 set_password(User, Server, Password) ->
     LUser = jlib:nodeprep(User),
     LServer = jlib:nameprep(Server),
     US = {LUser, LServer},
     if
-<<<<<<< HEAD
-        (LUser == error) or (LServer == error) ->
-            {error, invalid_jid};
-        true ->
-            F = fun() ->
-                        mnesia:write(#passwd{us = US,
-                                             password = Password})
-                end,
-            {atomic, ok} = mnesia:transaction(F),
-            ok
-=======
 	(LUser == error) or (LServer == error) ->
 	    {error, invalid_jid};
 	true ->
@@ -218,7 +156,6 @@
 		end,
 	    {atomic, ok} = mnesia:transaction(F),
 	    ok
->>>>>>> b39c2804
     end.
 
 
@@ -233,25 +170,6 @@
     LServer = jlib:nameprep(Server),
     US = {LUser, LServer},
     if
-<<<<<<< HEAD
-        (LUser == error) or (LServer == error) ->
-            {error, invalid_jid};
-        true ->
-            F = fun() ->
-                        case mnesia:read({passwd, US}) of
-                            [] ->
-                                mnesia:write(#passwd{us = US,
-                                                     password = Password}),
-                                mnesia:dirty_update_counter(
-                                                    reg_users_counter,
-                                                    LServer, 1),
-                                ok;
-                            [_E] ->
-                                exists
-                        end
-                end,
-            mnesia:transaction(F)
-=======
 	(LUser == error) or (LServer == error) ->
 	    {error, invalid_jid};
 	true ->
@@ -273,7 +191,6 @@
 			end
 		end,
 	    mnesia:transaction(F)
->>>>>>> b39c2804
     end.
 
 
@@ -290,9 +207,8 @@
     mnesia:dirty_select(
       passwd,
       [{#passwd{us = '$1', _ = '_'},
-<<<<<<< HEAD
-        [{'==', {element, 2, '$1'}, LServer}],
-        ['$1']}]).
+	[{'==', {element, 2, '$1'}, LServer}],
+	['$1']}]).
 
 
 -type query_keyword() :: from | to | limit | offset | prefix.
@@ -305,17 +221,6 @@
     get_vh_registered_users(Server, [{limit, End-Start+1}, {offset, Start}]);
 get_vh_registered_users(Server, [{limit, Limit}, {offset, Offset}])
         when is_integer(Limit) and is_integer(Offset) ->
-=======
-	[{'==', {element, 2, '$1'}, LServer}],
-	['$1']}]).
-
-get_vh_registered_users(Server, [{from, Start}, {to, End}])
-	when is_integer(Start) and is_integer(End) ->
-    get_vh_registered_users(Server, [{limit, End-Start+1}, {offset, Start}]);
-
-get_vh_registered_users(Server, [{limit, Limit}, {offset, Offset}])
-	when is_integer(Limit) and is_integer(Offset) ->
->>>>>>> b39c2804
     case get_vh_registered_users(Server) of
     [] ->
         [];
@@ -328,7 +233,6 @@
                 end,
         lists:sublist(Set, Start, Limit)
     end;
-<<<<<<< HEAD
 get_vh_registered_users(Server, [{prefix, Prefix}])
         when is_list(Prefix) ->
     Set = [{U,S} || {U, S} <- get_vh_registered_users(Server), lists:prefix(Prefix, U)],
@@ -338,20 +242,6 @@
     get_vh_registered_users(Server, [{prefix, Prefix}, {limit, End-Start+1}, {offset, Start}]);
 get_vh_registered_users(Server, [{prefix, Prefix}, {limit, Limit}, {offset, Offset}])
         when is_list(Prefix) and is_integer(Limit) and is_integer(Offset) ->
-=======
-
-get_vh_registered_users(Server, [{prefix, Prefix}])
-	when is_list(Prefix) ->
-    Set = [{U,S} || {U, S} <- get_vh_registered_users(Server), lists:prefix(Prefix, U)],
-    lists:keysort(1, Set);
-
-get_vh_registered_users(Server, [{prefix, Prefix}, {from, Start}, {to, End}])
-	when is_list(Prefix) and is_integer(Start) and is_integer(End) ->
-    get_vh_registered_users(Server, [{prefix, Prefix}, {limit, End-Start+1}, {offset, Start}]);
-
-get_vh_registered_users(Server, [{prefix, Prefix}, {limit, Limit}, {offset, Offset}])
-	when is_list(Prefix) and is_integer(Limit) and is_integer(Offset) ->
->>>>>>> b39c2804
     case [{U,S} || {U, S} <- get_vh_registered_users(Server), lists:prefix(Prefix, U)] of
     [] ->
         [];
@@ -390,10 +280,6 @@
 get_vh_registered_users_number(Server, [{prefix, Prefix}]) when is_list(Prefix) ->
     Set = [{U, S} || {U, S} <- get_vh_registered_users(Server), lists:prefix(Prefix, U)],
     length(Set);
-<<<<<<< HEAD
-=======
-
->>>>>>> b39c2804
 get_vh_registered_users_number(Server, _) ->
     get_vh_registered_users_number(Server).
 
@@ -405,12 +291,6 @@
     LServer = jlib:nameprep(Server),
     US = {LUser, LServer},
     case catch mnesia:dirty_read(passwd, US) of
-<<<<<<< HEAD
-        [#passwd{password = Password}] ->
-            Password;
-        _ ->
-            false
-=======
 	[#passwd{password = Scram}] when is_record(Scram, scram) ->
 	    {base64:decode(Scram#scram.storedkey),
 	     base64:decode(Scram#scram.serverkey),
@@ -420,7 +300,6 @@
 	    Password;
 	_ ->
 	    false
->>>>>>> b39c2804
     end.
 
 
@@ -431,19 +310,12 @@
     LServer = jlib:nameprep(Server),
     US = {LUser, LServer},
     case catch mnesia:dirty_read(passwd, US) of
-<<<<<<< HEAD
-        [#passwd{password = Password}] ->
-            Password;
-        _ ->
-            []
-=======
 	[#passwd{password = Scram}] when is_record(Scram, scram) ->
 	    <<"">>;
 	[#passwd{password = Password}] ->
 	    Password;
 	_ ->
 	    <<"">>
->>>>>>> b39c2804
     end.
 
 
@@ -493,8 +365,6 @@
     US = {LUser, LServer},
     F = fun() ->
                 case mnesia:read({passwd, US}) of
-<<<<<<< HEAD
-=======
                     [#passwd{password = Scram}] when is_record(Scram, scram) ->
                         case scram:check_password(Password, Scram) of
                             true ->
@@ -505,17 +375,11 @@
                             false ->
                                 not_allowed
                         end;
->>>>>>> b39c2804
                     [#passwd{password = Password}] ->
                         mnesia:delete({passwd, US}),
                         mnesia:dirty_update_counter(reg_users_counter,
                                                     LServer, -1),
                         ok;
-<<<<<<< HEAD
-                    [_] ->
-                        not_allowed;
-=======
->>>>>>> b39c2804
                     _ ->
                         not_exists
                 end
@@ -529,56 +393,6 @@
             bad_request
     end.
 
-<<<<<<< HEAD
-
--spec update_table() -> ok | {atomic|aborted, _}.
-update_table() ->
-    Fields = record_info(fields, passwd),
-    case mnesia:table_info(passwd, attributes) of
-        Fields ->
-            ok;
-        [user, password] ->
-            ?INFO_MSG("Converting passwd table from "
-                      "{user, password} format", []),
-            Host = ?MYNAME,
-            {atomic, ok} = mnesia:create_table(
-                             ejabberd_auth_internal_tmp_table,
-                             [{disc_only_copies, [node()]},
-                              {type, bag},
-                              {local_content, true},
-                              {record_name, passwd},
-                              {attributes, record_info(fields, passwd)}]),
-            mnesia:transform_table(passwd, ignore, Fields),
-            F1 = fun() ->
-                         mnesia:write_lock_table(ejabberd_auth_internal_tmp_table),
-                         mnesia:foldl(
-                           fun(#passwd{us = U} = R, _) ->
-                                   mnesia:dirty_write(
-                                     ejabberd_auth_internal_tmp_table,
-                                     R#passwd{us = {U, Host}})
-                           end, ok, passwd)
-                 end,
-            mnesia:transaction(F1),
-            mnesia:clear_table(passwd),
-            F2 = fun() ->
-                         mnesia:write_lock_table(passwd),
-                         mnesia:foldl(
-                           fun(R, _) ->
-                                   mnesia:dirty_write(R)
-                           end, ok, ejabberd_auth_internal_tmp_table)
-                 end,
-            mnesia:transaction(F2),
-            mnesia:delete_table(ejabberd_auth_internal_tmp_table);
-        _ ->
-            ?INFO_MSG("Recreating passwd table", []),
-            mnesia:transform_table(passwd, ignore, Fields)
-    end.
-
-
-%% @doc gen_auth unimplemented callbacks
-login(_User, _Server) -> erlang:error(not_implemented).
-get_password(_User, _Server, _DefaultValue) -> erlang:error(not_implemented).
-=======
 scram_passwords() ->
     ?INFO_MSG("Converting the stored passwords into SCRAM bits", []),
     Fun = fun(#passwd{us = {_, Server}, password = Password} = P) ->
@@ -587,4 +401,8 @@
           end,
     Fields = record_info(fields, passwd),
     mnesia:transform_table(passwd, Fun, Fields).
->>>>>>> b39c2804
+
+
+%% @doc gen_auth unimplemented callbacks
+login(_User, _Server) -> erlang:error(not_implemented).
+get_password(_User, _Server, _DefaultValue) -> erlang:error(not_implemented).