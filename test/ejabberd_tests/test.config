%% -*- mode: erlang;erlang-indent-level: 4;indent-tabs-mode: nil -*-
%% coding: utf-8

%% the Erlang node name of tested ejabberd/MongooseIM
{ejabberd_node, 'mongooseim@localhost'}.
{ejabberd2_node, 'ejabberd2@localhost'}.
{ejabberd_cookie, ejabberd}.
%% the main XMPP domain served by the tested ejabberd/MongooseIM
{ejabberd_domain, <<"localhost">>}.
%% the server host name or ip addres
{ejabberd_addr, <<"127.0.0.1">>}.
{ejabberd_secondary_domain, <<"localhost.bis">>}.
{ejabberd_reloaded_domain, <<"sogndal">>}.
{ejabberd_metrics_rest_port, 5288}.
{ejabberd_string_format, bin}.

%% Use XMPP in-band registration for creating/deleting test users
{escalus_user_db, xmpp}.
{escalus_xmpp_server, escalus_mongooseim}.

%% Use modules that implement the escalus_user_db behaviour:
%% {escalus_user_db, {module, escalus_ejabberd}}. % RPC-based registration
%% {escalus_user_db, {module, YourModule}}.
%% {escalus_user_db, {module, YourModule, ListOfOptions}}.

{escalus_users, [
    {alice, [
        {username, <<"alicE">>},
        {server, <<"localhost">>},
        {password, <<"makota">>}]},
    {bob, [
        {username, <<"bOb">>},
        {server, <<"localhost">>},
        {password, <<"makrolika">>}]},
    {carol, [
        {username, <<"carol">>},
        {server, <<"localhost">>},
        {password, <<"jinglebells">>},
        {transport, bosh},
        {path, <<"/http-bind">>},
        {port, 5280}]},
    {carol_s, [
        {username, <<"carol_s">>},
        {server, <<"localhost">>},
        {password, <<"jinglebells_s">>},
        {transport, bosh},
        {ssl, true},
        {path, <<"/http-bind">>},
        {port, 5285}]},
    {kate, [
        {username, <<"kate">>},
        {server, <<"localhost">>},
        {password, <<"makrowe;p">>}]},
        %%{port, 5280},
        %%{transport, bosh}]},
    {mike, [
        {username, <<"mike">>},
        {server, <<"localhost">>},
        {password, <<"nicniema">>}]},
    {geralt, [
        {username, <<"geralt">>},
        {server, <<"localhost">>},
        {password, <<"witcher">>},
        {transport, ws},
        {port, 5280},
        {wspath, <<"/ws-xmpp">>}]},
    {geralt_s, [
        {username, <<"geralt_s">>},
        {server, <<"localhost">>},
        {password, <<"witcher_s">>},
        {transport, ws},
        {ssl, true},
        {port, 5285},
        {wspath, <<"/ws-xmpp">>}]},
    {hacker, [
        {username, <<"hacker">>},
        {server, <<"localhost">>},
        {password, <<"bringdowntheserver">>},
        {compression, <<"zlib">>},
        {port, 5223}]},
    {oldie, [
        {username, <<"oldie">>},
        {server, <<"localhost">>},
        {password, <<"legacy">>},
        {transport, ws},
        {port, 5280},
        {wspath, <<"/ws-xmpp">>},
        {wslegacy, true}
      ]},
    {admin, [
        {username, <<"admin">>},
        {server, <<"localhost">>},
        {password, <<"bruce_almighty">>}]},
    {secure_joe, [
        {username, <<"secure_joe">>},
        {server, <<"localhost">>},
        {password, <<"break_me">>},
        {compression, <<"zlib">>},
        {starttls, required}]},
    {astrid, [
        {username, <<"astrid">>},
        {server, <<"sogndal">>},
        {host, <<"localhost">>},
        {password, <<"doctor">>}]},
    {alice2, [
        {username, <<"alice">>},
        {server, <<"localhost2">>},
        {host, <<"localhost">>},
        {port, 5232},
        {password, <<"makota2">>}]},
    {bob2, [
        {username, <<"bob">>},
        {server, <<109,105,99,104,97,197,130>>}, %% <<"michał"/utf8>>
        {host, <<"localhost">>},
        {port, 5232},
        {password, <<"makota3">>}]},
    {clusterguy, [
        {username, <<"clusterguy">>},
        {server, <<"localhost">>},
        {host, <<"localhost">>},
        {password, <<"distributionftw">>},
        {port, 5232}]}
]}.

{escalus_anon_users, [
    {jon, [
        {username, <<"jon">>},
        {server, <<"anonymous.localhost">>},
        {host, <<"localhost">>},
        {auth_method, <<"SASL-ANON">>}]}
                     ]}.

{ejabberd_nodes, [
    internal_mnesia,
    internal_redis,
    odbc_mnesia,
    odbc_redis,
    external_mnesia,
    external_redis,
    ldap_mnesia
]}.

{ejabberd_presets, [
    {internal_mnesia,
     [{sm_backend, "{mnesia, []}"},
      {auth_method, "internal"}]},
    {internal_redis,
     [{sm_backend, "{redis, [{pool_size, 3}, {worker_config, [{host, \"localhost\"}, {port, 6379}]}]}"},
      {auth_method, "internal"}]},
    {pgsql_mnesia,
     [{sm_backend, "{mnesia, []}"},
      {auth_method, "odbc"},
      {odbc_server, "{odbc_server, {pgsql, \"localhost\", \"ejabberd\", \"ejabberd\", \"%ODBC_PASSWORD%\"}}."},
      {mod_last, "{mod_last, [{backend, odbc}]},"},
      {mod_privacy, "{mod_privacy, [{backend, odbc}]},"},
      {mod_private, "{mod_private, [{backend, odbc}]},"},
      {mod_offline, "{mod_offline, [{backend, odbc}]},"},
      {mod_vcard, "{mod_vcard, [{backend, odbc}]},"},
      {mod_roster, "{mod_roster, [{backend, odbc}]},"}]},
    {odbc_pgsql_mnesia,
     [{sm_backend, "{mnesia, []}"},
      {auth_method, "odbc"},
      {odbc_server, "{odbc_server, \"DSN=ejabberd-pgsql;UID=ejabberd;PWD=%ODBC_PASSWORD%\"}."},
      {odbc_server_type, "{odbc_server_type, pgsql}."},
      {mod_last, "{mod_last, [{backend, odbc}]},"},
      {mod_privacy, "{mod_privacy, [{backend, odbc}]},"},
      {mod_private, "{mod_private, [{backend, odbc}]},"},
      {mod_offline, "{mod_offline, [{backend, odbc}]},"},
      {mod_vcard, "{mod_vcard, [{backend, odbc}]},"},
      {mod_roster, "{mod_roster, [{backend, odbc}]},"}]},
    {mysql_mnesia,
     [{sm_backend, "{mnesia, []}"},
      {auth_method, "odbc"},
      {odbc_server, "{odbc_server, {mysql, \"localhost\", \"ejabberd\", \"ejabberd\", \"%ODBC_PASSWORD%\"}}."},
      {mod_last, "{mod_last, [{backend, odbc}]},"},
      {mod_privacy, "{mod_privacy, [{backend, odbc}]},"},
      {mod_private, "{mod_private, [{backend, mysql}]},"},
      {mod_offline, "{mod_offline, [{backend, odbc}]},"},
      {mod_vcard, "{mod_vcard, [{backend, odbc}]},"},
      {mod_roster, "{mod_roster, [{backend, odbc}]},"}]},
    {mysql_redis,
     [{sm_backend, "{redis, [{pool_size, 3}, {worker_config, [{host, \"localhost\"}, {port, 6379}]}]}"},
      {auth_method, "odbc"},
      {odbc_server, "{odbc_server, {mysql, \"localhost\", \"ejabberd\", \"ejabberd\", \"%ODBC_PASSWORD%\"}}."},
      {mod_last, "{mod_last, [{backend, odbc}]},"},
      {mod_privacy, "{mod_privacy, [{backend, odbc}]},"},
      {mod_private, "{mod_private, [{backend, odbc}]},"},
      {mod_offline, "{mod_offline, [{backend, odbc}]},"},
      {mod_vcard, "{mod_vcard, [{backend, odbc}]},"},
      {mod_roster, "{mod_roster, [{backend, odbc}]},"}]},
    {external_mnesia,
     [{sm_backend, "{mnesia, []}"},
      {auth_method, "external"},
      {ext_auth_script, "{extauth_program, \"priv/sample_external_auth.py\"}"}]},
    {external_redis,
     [{sm_backend, "{redis, [{pool_size, 3}, {worker_config, [{host, \"localhost\"}, {port, 6379}]}]}"},
      {auth_method, "external"},
      {ext_auth_script, "{extauth_program, \"priv/sample_external_auth.py\"}"}]},
    {ldap_mnesia,
     [{sm_backend, "{mnesia, []}"},
      {auth_method, "ldap"},
      {auth_ldap, "{ldap_servers,[\"localhost\"]}.\n"
                  "{ldap_rootdn,\"cn=admin,dc=esl,dc=com\"}.\n"
                  "{ldap_password, \"%ODBC_PASSWORD%\"}.\n"
                  "{ldap_base, \"ou=Users,dc=esl,dc=com\"}.\n"
                  "{ldap_filter, \"(objectClass=inetOrgPerson)\"}.\n"
      },
      {mod_vcard,"{mod_vcard, [{backend, ldap},{ldap_filter,\"(objectClass=inetOrgPerson)\"},"
                                    "{ldap_base, \"ou=Users,dc=esl,dc=com\"}"
                                    "]},"}

     ]},
    {riak_mnesia,
     [{sm_backend, "{mnesia, []}"},
      {auth_method, "riak"},
      {riak_server, "{riak_server, [{pool_size, 5}, {address, \"127.0.0.1\"},{port, 8087}]}."},
      {mod_roster, "{mod_roster, [{backend, riak}]},"},
      {mod_private, "{mod_private, [{backend, riak}]},"},
      {mod_vcard, "{mod_vcard, [{backend, riak}]},"},
<<<<<<< HEAD
      {mod_offline, "{mod_offline, [{backend, riak}]},"},
      {mod_last, "{mod_last, [{backend, riak}]},"}
=======
      {mod_last, "{mod_last, [{backend, riak}]},"},
      {mod_privacy, "{mod_privacy, [{backend, riak}]},"}
>>>>>>> 24202412
     ]}
]}.


%% vim: ft=erlang<|MERGE_RESOLUTION|>--- conflicted
+++ resolved
@@ -217,13 +217,9 @@
       {mod_roster, "{mod_roster, [{backend, riak}]},"},
       {mod_private, "{mod_private, [{backend, riak}]},"},
       {mod_vcard, "{mod_vcard, [{backend, riak}]},"},
-<<<<<<< HEAD
       {mod_offline, "{mod_offline, [{backend, riak}]},"},
-      {mod_last, "{mod_last, [{backend, riak}]},"}
-=======
       {mod_last, "{mod_last, [{backend, riak}]},"},
       {mod_privacy, "{mod_privacy, [{backend, riak}]},"}
->>>>>>> 24202412
      ]}
 ]}.
 
