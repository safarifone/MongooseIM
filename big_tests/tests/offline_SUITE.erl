%%%===================================================================
%%% @copyright (C) 2011, Erlang Solutions Ltd.
%%% @doc Suite for testing mod_offline* modules
%%% @end
%%%===================================================================

-module(offline_SUITE).
-compile(export_all).

-include_lib("escalus/include/escalus.hrl").
-include_lib("common_test/include/ct.hrl").
-include_lib("exml/include/exml.hrl").

-define(MAX_OFFLINE_MSGS, 100). % known server-side config

-define(DELAY_NS, <<"urn:xmpp:delay">>).
-define(AFFILIATION_NS, <<"urn:xmpp:muclight:0#affiliations">>).

%%%===================================================================
%%% Suite configuration
%%%===================================================================

all() ->
    [{group, mod_offline_tests},
     {group, chatmarkers},
     {group, with_groupchat}].

all_tests() ->
    [offline_message_is_stored_and_delivered_at_login,
     error_message_is_not_stored,
     groupchat_message_is_not_stored,
     headline_message_is_not_stored,
     expired_messages_are_not_delivered,
     max_offline_messages_reached].

chat_markers_tests() ->
    [one2one_chatmarker_is_overriden_and_only_unique_markers_are_delivered,
     room_chatmarker_is_overriden_and_only_unique_markers_are_delivered].

groups() ->
    G = [{mod_offline_tests, [parallel], all_tests()},
         {with_groupchat, [], [groupchat_message_is_stored]},
<<<<<<< HEAD
         {chatmarkers, [], [one2one_chatmarker,room_chatmarker]}
        ],G.
    %ct_helper:repeat_all_until_all_ok(G).
=======
         {chatmarkers, [], chat_markers_tests()}
        ],
    ct_helper:repeat_all_until_all_ok(G).
>>>>>>> ebc42d1d

suite() ->
    escalus:suite().

%%%===================================================================
%%% Init & teardown
%%%===================================================================

init_per_suite(C) -> escalus:init_per_suite(C).
end_per_suite(C) -> escalus_fresh:clean(), escalus:end_per_suite(C).

init_per_group(with_groupchat, C) ->
    OfflineBackend = mongoose_helper:get_backend_name(mod_offline_backend),
    MucLightBackend = mongoose_helper:mnesia_or_rdbms_backend(),
    Modules = [{mod_offline, [{store_groupchat_messages, true},
                              {backend, OfflineBackend}]},
               {mod_muc_light, [{backend, MucLightBackend}]}],
    Config = dynamic_modules:save_modules(domain(), C),
    dynamic_modules:ensure_modules(domain(), Modules),
    Config;
init_per_group(chatmarkers, C) ->
    case mongoose_helper:is_rdbms_enabled(domain())of
        false ->  {skip, require_rdbms};
    true->
        Modules = [{mod_offline, [{store_groupchat_messages, true},
                                  {backend, rdbms}]},
                   {mod_offline_chatmarkers,[{store_groupchat_messages, true}]},
<<<<<<< HEAD
                   {mod_smart_markers,[]},
=======
>>>>>>> ebc42d1d
                   {mod_muc_light, [{backend, rdbms}]}],
        Config = dynamic_modules:save_modules(domain(), C),
        dynamic_modules:ensure_modules(domain(), Modules),
        Config
    end;

init_per_group(_, C) -> C.

<<<<<<< HEAD
end_per_group(Group, C) when Group =:= with_groupchat;
                             Group =:= chatmarkers ->
=======
end_per_group(Group, C) when Group =:= chatmarkers;
                             Group =:= with_groupchat ->
>>>>>>> ebc42d1d
    dynamic_modules:restore_modules(domain(), C),
    C;
end_per_group(_, C) -> C.

domain() ->
    ct:get_config({hosts, mim, domain}).

init_per_testcase(Name, C) -> escalus:init_per_testcase(Name, C).
end_per_testcase(Name, C) -> escalus:end_per_testcase(Name, C).

%%%===================================================================
%%% offline tests
%%%===================================================================

offline_message_is_stored_and_delivered_at_login(Config) ->
    Story =
        fun(FreshConfig, Alice, Bob) ->
                logout(FreshConfig, Bob),
                escalus:send(Alice, escalus_stanza:chat_to
                                      (Bob, <<"msgtxt">>)),
                NewBob = login_send_presence(FreshConfig, bob),
                Stanzas = escalus:wait_for_stanzas(NewBob, 2),
                escalus_new_assert:mix_match
                  ([is_presence, is_chat(<<"msgtxt">>)],
                   Stanzas)
        end,
    escalus:fresh_story_with_config(Config, [{alice, 1}, {bob, 1}], Story).

error_message_is_not_stored(Config) ->
    Story = fun(FreshConfig, Alice, Bob) ->
                    logout(FreshConfig, Bob),
                    AliceJid = escalus_client:full_jid(Alice),
                    escalus:send(Alice, escalus_stanza:message
                              (AliceJid, Bob, <<"error">>, <<"msgtxt">>)),
                    NewBob = login_send_and_receive_presence(FreshConfig, bob),
                    ct:sleep(500),
                    false = escalus_client:has_stanzas(NewBob)
            end,
    escalus:fresh_story_with_config(Config, [{alice, 1}, {bob, 1}], Story).

groupchat_message_is_not_stored(Config) ->
    Story = fun(FreshConfig, Alice, Bob) ->
                    logout(FreshConfig, Bob),
                    AliceJid = escalus_client:full_jid(Alice),
                    escalus:send(Alice, escalus_stanza:message
                              (AliceJid, Bob, <<"groupchat">>, <<"msgtxt">>)),
                    NewBob = login_send_and_receive_presence(FreshConfig, bob),
                    ct:sleep(500),
                    false = escalus_client:has_stanzas(NewBob)
            end,
    escalus:fresh_story_with_config(Config, [{alice, 1}, {bob, 1}], Story).

groupchat_message_is_stored(Config) ->
    Story = fun(FreshConfig, Alice, Bob) ->
        CreateRoomStanza = muc_light_helper:stanza_create_room(undefined, [],
                                                               [{Bob, member}]),
        logout(FreshConfig, Bob),
        escalus:send(Alice, CreateRoomStanza),
        AffMsg = escalus:wait_for_stanza(Alice),
        RoomJID = exml_query:attr(AffMsg, <<"from">>),
        escalus:send(Alice, escalus_stanza:groupchat_to(RoomJID, <<"msgtxt">>)),
        wait_for_n_offline_messages(Bob, 2),
        NewBob = login_send_presence(FreshConfig, bob),
        Stanzas = escalus:wait_for_stanzas(NewBob, 3),
        escalus_new_assert:mix_match([is_presence, is_affiliation(),
                                      is_groupchat(<<"msgtxt">>)],
                                     Stanzas)
<<<<<<< HEAD
            end,
    escalus:fresh_story_with_config(Config, [{alice, 1}, {bob, 1}], Story).

one2one_chatmarker(Config) ->
    Story = fun(FreshConfig, Alice, Bob) ->

        logout(FreshConfig, Bob),
        escalus:send(Alice, escalus_stanza:chat_marker(Bob, <<"received">>, <<"123">>)),
        escalus:send(Alice, escalus_stanza:chat_marker(Bob, <<"received">>, <<"321">>)),
        escalus:send(Alice, escalus_stanza:chat_marker(Bob, <<"displayed">>, <<"319">>)),
        escalus:send(Alice, escalus_stanza:chat_to(Bob, <<"msgtxt">>)),
        wait_for_n_offline_messages(Bob, 1),
        NewBob = login_send_presence(FreshConfig, bob),
        Stanzas = escalus:wait_for_stanzas(NewBob, 4),
        escalus_new_assert:mix_match([is_presence, is_chat(<<"msgtxt">>),
                                      is_chatmarker(<<"received">>, <<"321">>),
                                      is_chatmarker(<<"displayed">>, <<"319">>)],
                                     Stanzas)
            end,
    escalus:fresh_story_with_config(Config, [{alice, 1}, {bob, 1}], Story).

room_chatmarker(Config) ->
    Story = fun(FreshConfig, Alice, Bob) ->
        CreateRoomStanza = muc_light_helper:stanza_create_room(undefined, [],
                                                               [{Bob, member}]),
        escalus:send(Alice, CreateRoomStanza),
        AffMsg = escalus:wait_for_stanza(Alice),
        RoomJID = exml_query:attr(AffMsg, <<"from">>),
        AffMsg2 = escalus:wait_for_stanza(Bob),
        RoomJID = exml_query:attr(AffMsg2, <<"from">>),
        logout(FreshConfig, Bob),
        escalus:send(Alice, room_chatmarker(RoomJID, <<"received">>, <<"123">>)),
        escalus:send(Alice, room_chatmarker(RoomJID, <<"received">>, <<"321">>)),
        escalus:send(Alice, room_chatmarker(RoomJID, <<"displayed">>, <<"319">>)),
        escalus:send(Alice, escalus_stanza:groupchat_to(RoomJID, <<"msgtxt">>)),
        wait_for_n_offline_messages(Bob, 1),
        NewBob = login_send_presence(FreshConfig, bob),
        Stanzas = escalus:wait_for_stanzas(NewBob, 4),
        escalus_new_assert:mix_match([is_presence, is_groupchat(<<"msgtxt">>),
                                      is_room_chatmarker(<<"received">>, <<"321">>),
                                      is_room_chatmarker(<<"displayed">>, <<"319">>)],
                                     Stanzas)
            end,
    escalus:fresh_story_with_config(Config, [{alice, 1}, {bob, 1}], Story).

room_chatmarker(RoomJID, MarkerName, MessageId) ->
    ChatMarker = escalus_stanza:chat_marker(RoomJID, MarkerName, MessageId),
    escalus_stanza:setattr(ChatMarker, <<"type">>, <<"groupchat">>).
=======
            end,
    escalus:fresh_story_with_config(Config, [{alice, 1}, {bob, 1}], Story).

one2one_chatmarker_is_overriden_and_only_unique_markers_are_delivered(Config) ->
    Story =
        fun(FreshConfig, Alice, Bob) ->
            logout(FreshConfig, Bob),
            escalus:send(Alice, one2one_chatmarker(Bob, <<"received">>, <<"123">>)),
            escalus:send(Alice, one2one_chatmarker(Bob, <<"received">>, <<"321">>)),
            escalus:send(Alice, one2one_chatmarker(Bob, <<"received">>, <<"322">>, <<"t1">>)),
            escalus:send(Alice, one2one_chatmarker(Bob, <<"received">>, <<"323">>, <<"t1">>)),
            escalus:send(Alice, one2one_chatmarker(Bob, <<"displayed">>, <<"319">>)),
            escalus:send(Alice, escalus_stanza:chat_to(Bob, <<"msgtxt">>)),
            wait_for_n_offline_messages(Bob, 1),
            NewBob = login_send_presence(FreshConfig, bob),
            Stanzas = escalus:wait_for_stanzas(NewBob, 6), %only 5 messages must be received
            escalus_new_assert:mix_match(
                [is_presence, is_chat(<<"msgtxt">>),
                 is_one2one_chatmarker(<<"received">>, <<"321">>),
                 is_one2one_chatmarker(<<"received">>, <<"323">>, <<"t1">>),
                 is_one2one_chatmarker(<<"displayed">>, <<"319">>)],
                Stanzas)
        end,
    escalus:fresh_story_with_config(Config, [{alice, 1}, {bob, 1}], Story).

room_chatmarker_is_overriden_and_only_unique_markers_are_delivered(Config) ->
    Story =
        fun(FreshConfig, Alice, Bob) ->
            CreateRoomStanza = muc_light_helper:stanza_create_room(undefined, [],
                                                                   [{Bob, member}]),
            escalus:send(Alice, CreateRoomStanza),
            AffMsg = escalus:wait_for_stanza(Alice),
            RoomJID = exml_query:attr(AffMsg, <<"from">>),
            AffMsg2 = escalus:wait_for_stanza(Bob),
            RoomJID = exml_query:attr(AffMsg2, <<"from">>),
            logout(FreshConfig, Bob),
            escalus:send(Alice, room_chatmarker(RoomJID, <<"received">>, <<"123">>)),
            escalus:send(Alice, room_chatmarker(RoomJID, <<"received">>, <<"321">>)),
            escalus:send(Alice, room_chatmarker(RoomJID, <<"received">>, <<"322">>, <<"t1">>)),
            escalus:send(Alice, room_chatmarker(RoomJID, <<"received">>, <<"323">>, <<"t1">>)),
            escalus:send(Alice, room_chatmarker(RoomJID, <<"displayed">>, <<"319">>)),
            escalus:send(Alice, escalus_stanza:groupchat_to(RoomJID, <<"msgtxt">>)),
            wait_for_n_offline_messages(Bob, 1),
            NewBob = login_send_presence(FreshConfig, bob),
            Stanzas = escalus:wait_for_stanzas(NewBob, 6), %only 5 messages must be received
            escalus_new_assert:mix_match(
                [is_presence, is_groupchat(<<"msgtxt">>),
                 is_room_chatmarker(<<"received">>, <<"321">>),
                 is_room_chatmarker(<<"received">>, <<"323">>, <<"t1">>),
                 is_room_chatmarker(<<"displayed">>, <<"319">>)],
                Stanzas)
        end,
    escalus:fresh_story_with_config(Config, [{alice, 1}, {bob, 1}], Story).
>>>>>>> ebc42d1d

headline_message_is_not_stored(Config) ->
    Story = fun(FreshConfig, Alice, Bob) ->
                    logout(FreshConfig, Bob),
                    AliceJid = escalus_client:full_jid(Alice),
                    escalus:send(Alice, escalus_stanza:message
                              (AliceJid, Bob, <<"headline">>, <<"msgtxt">>)),
                    NewBob = login_send_and_receive_presence(FreshConfig, bob),
                    ct:sleep(500),
                    false = escalus_client:has_stanzas(NewBob)
            end,
    escalus:fresh_story_with_config(Config, [{alice, 1}, {bob, 1}], Story).

max_offline_messages_reached(Config) ->
    Story =
        fun(FreshConfig, Alice, B1, B2, B3, B4) ->
                BobsResources = [B1,B2,B3,B4],
                MessagesPerResource = ?MAX_OFFLINE_MSGS div length(BobsResources),

                logout(FreshConfig, Alice),
                each_client_sends_messages_to(BobsResources, Alice,
                                              {count, MessagesPerResource}),

                send_message(B1, Alice, ?MAX_OFFLINE_MSGS+1),
                Packet = escalus:wait_for_stanza(B1, 5000),
                escalus:assert(is_error, [<<"wait">>, <<"resource-constraint">>], Packet),

                NewAlice = login_send_presence(FreshConfig, alice),
                Preds = [is_chat(make_chat_text(I))
                         || I <- repeat(lists:seq(1, MessagesPerResource),
                                           length(BobsResources))],
                escalus_new_assert:mix_match
                  ([is_presence | Preds],
                   escalus:wait_for_stanzas(NewAlice, ?MAX_OFFLINE_MSGS+1)),
                ct:sleep(500),
                false = escalus_client:has_stanzas(Alice)
            end,
    escalus:fresh_story_with_config(Config, [{alice, 1}, {bob, 4}], Story).

expired_messages_are_not_delivered(Config) ->
    Story =
        fun(FreshConfig, Alice, Bob) ->
                BobJid = escalus_client:short_jid(Bob),
                logout(FreshConfig, Bob),
                escalus:send(Alice,
                             make_message_with_expiry(BobJid, 600000, <<"long">>)),
                escalus:send(Alice,
                             make_message_with_expiry(BobJid, 1, <<"short">>)),

                ct:sleep(timer:seconds(2)),
                NewBob = login_send_presence(FreshConfig, bob),

                escalus_new_assert:mix_match
                  ([is_presence, is_chat(<<"long">>)],
                   escalus:wait_for_stanzas(NewBob, 2, 5000)),
                ct:sleep(500),
                false = escalus_client:has_stanzas(NewBob)
        end,
    escalus:fresh_story_with_config(Config, [{alice, 1}, {bob, 1}], Story).


%%%===================================================================
%%% Custom predicates
%%%===================================================================

room_chatmarker(RoomJID, MarkerType, MessageId) ->
    ChatMarker = escalus_stanza:chat_marker(RoomJID, MarkerType, MessageId),
    escalus_stanza:setattr(ChatMarker, <<"type">>, <<"groupchat">>).

room_chatmarker(RoomJID, MarkerType, MessageId, ThreadID) ->
    ChatMarker = room_chatmarker(RoomJID, MarkerType, MessageId),
    add_thread_id(ChatMarker, ThreadID).

one2one_chatmarker(RecipientJID, MarkerType, MessageId) ->
    escalus_stanza:chat_marker(RecipientJID, MarkerType, MessageId).

one2one_chatmarker(RecipientJID, MarkerType, MessageId, ThreadID) ->
    ChatMarker = one2one_chatmarker(RecipientJID, MarkerType, MessageId),
    add_thread_id(ChatMarker, ThreadID).

add_thread_id(#xmlel{children = Children} = ChatMarker, ThreadID) ->
    ThreadEl = #xmlel{name = <<"thread">>,
                      children = [#xmlcdata{content = ThreadID}]},
    ChatMarker#xmlel{children = [ThreadEl | Children]}.

is_chat(Content) ->
    fun(Stanza) ->
        escalus_pred:is_chat_message(Content, Stanza) andalso
        has_element_with_ns(Stanza, <<"delay">>, ?DELAY_NS)
    end.

is_groupchat(Content) ->
    fun(Stanza) ->
        escalus_pred:is_groupchat_message(Content, Stanza) andalso
        has_element_with_ns(Stanza, <<"delay">>, ?DELAY_NS)
    end.

is_affiliation() ->
    fun(Stanza) ->
        has_element_with_ns(Stanza, <<"x">>, ?AFFILIATION_NS) andalso
        has_element_with_ns(Stanza, <<"delay">>, ?DELAY_NS)
    end.

<<<<<<< HEAD
is_chatmarker(Marker, Id) ->
    fun(Stanza) ->
        try
            escalus_pred:is_chat_marker(Marker, Id, Stanza)
        catch
            _:_ -> false
        end
    end.

is_room_chatmarker(Marker, Id) ->
    fun(Stanza) ->
        try
            escalus_pred:is_chat_marker(Marker, Id, Stanza) andalso
            escalus_pred:has_type(<<"groupchat">>, Stanza)
        catch
            _:_ -> false
        end
    end.

=======
is_one2one_chatmarker(Marker, Id) ->
    is_one2one_chatmarker(Marker, Id, undefined).

is_one2one_chatmarker(Marker, Id, ThreadID) ->
    fun(Stanza) ->
        is_chatmarker(Stanza, Marker, undefined, Id, ThreadID)
    end.

is_room_chatmarker(Marker, Id) ->
    is_room_chatmarker(Marker, Id, undefined).

is_room_chatmarker(Marker, Id, ThreadID) ->
    fun(Stanza) ->
        is_chatmarker(Stanza, Marker, <<"groupchat">>, Id, ThreadID)
    end.

is_chatmarker(Stanza, Marker, Type, Id, ThreadID) ->
    try
        escalus_pred:is_chat_marker(Marker, Id, Stanza) andalso
            escalus_pred:has_type(Type, Stanza) andalso
            has_thread_id(Stanza, ThreadID)
    catch
        _:_ -> false

    end.

has_thread_id(Stanza, undefined) ->
    undefined =:= exml_query:subelement(Stanza, <<"thread">>);
has_thread_id(Stanza, ThreadID) ->
    ThreadID == exml_query:path(Stanza, [{element, <<"thread">>}, cdata]).

>>>>>>> ebc42d1d
has_element_with_ns(Stanza, Element, NS) ->
    [] =/= exml_query:subelements_with_name_and_ns(Stanza, Element, NS).

%%%===================================================================
%%% Helpers
%%%===================================================================
wait_for_n_offline_messages(Client, N) ->
    LUser = escalus_utils:jid_to_lower(escalus_client:username(Client)),
    LServer = escalus_utils:jid_to_lower(escalus_client:server(Client)),
    WaitFn = fun() -> mongoose_helper:total_offline_messages({LUser, LServer}) end,
    mongoose_helper:wait_until(WaitFn, N).

logout(Config, User) ->
    mongoose_helper:logout_user(Config, User).

login_send_presence(Config, User) ->
    {ok, Client} = escalus_client:start(Config, User, <<"new-session">>),
    escalus:send(Client, escalus_stanza:presence(<<"available">>)),
    Client.

login_send_and_receive_presence(Config, User) ->
    Client = login_send_presence(Config, User),
    P = escalus_client:wait_for_stanza(Client),
    escalus:assert(is_presence, P),
    Client.

each_client_sends_messages_to(Sources, Target, {count, N}) when is_list(Sources) ->
    par:map
        (fun(Source) ->
                 [ send_message(Source, Target, I) || I <- lists:seq(1,N) ]
         end,
         Sources).

send_message(From, To, I) ->
    escalus:send(From, escalus_stanza:chat_to(To, make_chat_text(I))),
    timer:sleep(100).

make_chat_text(I) ->
    Number = integer_to_binary(I),
    <<"Hi, Offline ", Number/binary>>.

make_message_with_expiry(Target, Expiry, Text) ->
    ExpiryBin = list_to_binary(integer_to_list(Expiry)),
    Stanza = escalus_stanza:chat_to(Target, Text),
    #xmlel{children = Children} = Stanza,
    ExpiryElem = #xmlel{name = <<"x">>,
                        attrs = [{<<"xmlns">>, <<"jabber:x:expire">>},
                                 {<<"seconds">>, ExpiryBin}]},
    Stanza#xmlel{children = [ExpiryElem | Children]}.

repeat(L,0) -> [];
repeat(L,N) -> L ++ repeat(L, N-1).<|MERGE_RESOLUTION|>--- conflicted
+++ resolved
@@ -40,15 +40,9 @@
 groups() ->
     G = [{mod_offline_tests, [parallel], all_tests()},
          {with_groupchat, [], [groupchat_message_is_stored]},
-<<<<<<< HEAD
-         {chatmarkers, [], [one2one_chatmarker,room_chatmarker]}
-        ],G.
+         {chatmarkers, [], chat_markers_tests()}
+        ].
     %ct_helper:repeat_all_until_all_ok(G).
-=======
-         {chatmarkers, [], chat_markers_tests()}
-        ],
-    ct_helper:repeat_all_until_all_ok(G).
->>>>>>> ebc42d1d
 
 suite() ->
     escalus:suite().
@@ -76,10 +70,6 @@
         Modules = [{mod_offline, [{store_groupchat_messages, true},
                                   {backend, rdbms}]},
                    {mod_offline_chatmarkers,[{store_groupchat_messages, true}]},
-<<<<<<< HEAD
-                   {mod_smart_markers,[]},
-=======
->>>>>>> ebc42d1d
                    {mod_muc_light, [{backend, rdbms}]}],
         Config = dynamic_modules:save_modules(domain(), C),
         dynamic_modules:ensure_modules(domain(), Modules),
@@ -88,13 +78,8 @@
 
 init_per_group(_, C) -> C.
 
-<<<<<<< HEAD
-end_per_group(Group, C) when Group =:= with_groupchat;
-                             Group =:= chatmarkers ->
-=======
 end_per_group(Group, C) when Group =:= chatmarkers;
                              Group =:= with_groupchat ->
->>>>>>> ebc42d1d
     dynamic_modules:restore_modules(domain(), C),
     C;
 end_per_group(_, C) -> C.
@@ -162,56 +147,6 @@
         escalus_new_assert:mix_match([is_presence, is_affiliation(),
                                       is_groupchat(<<"msgtxt">>)],
                                      Stanzas)
-<<<<<<< HEAD
-            end,
-    escalus:fresh_story_with_config(Config, [{alice, 1}, {bob, 1}], Story).
-
-one2one_chatmarker(Config) ->
-    Story = fun(FreshConfig, Alice, Bob) ->
-
-        logout(FreshConfig, Bob),
-        escalus:send(Alice, escalus_stanza:chat_marker(Bob, <<"received">>, <<"123">>)),
-        escalus:send(Alice, escalus_stanza:chat_marker(Bob, <<"received">>, <<"321">>)),
-        escalus:send(Alice, escalus_stanza:chat_marker(Bob, <<"displayed">>, <<"319">>)),
-        escalus:send(Alice, escalus_stanza:chat_to(Bob, <<"msgtxt">>)),
-        wait_for_n_offline_messages(Bob, 1),
-        NewBob = login_send_presence(FreshConfig, bob),
-        Stanzas = escalus:wait_for_stanzas(NewBob, 4),
-        escalus_new_assert:mix_match([is_presence, is_chat(<<"msgtxt">>),
-                                      is_chatmarker(<<"received">>, <<"321">>),
-                                      is_chatmarker(<<"displayed">>, <<"319">>)],
-                                     Stanzas)
-            end,
-    escalus:fresh_story_with_config(Config, [{alice, 1}, {bob, 1}], Story).
-
-room_chatmarker(Config) ->
-    Story = fun(FreshConfig, Alice, Bob) ->
-        CreateRoomStanza = muc_light_helper:stanza_create_room(undefined, [],
-                                                               [{Bob, member}]),
-        escalus:send(Alice, CreateRoomStanza),
-        AffMsg = escalus:wait_for_stanza(Alice),
-        RoomJID = exml_query:attr(AffMsg, <<"from">>),
-        AffMsg2 = escalus:wait_for_stanza(Bob),
-        RoomJID = exml_query:attr(AffMsg2, <<"from">>),
-        logout(FreshConfig, Bob),
-        escalus:send(Alice, room_chatmarker(RoomJID, <<"received">>, <<"123">>)),
-        escalus:send(Alice, room_chatmarker(RoomJID, <<"received">>, <<"321">>)),
-        escalus:send(Alice, room_chatmarker(RoomJID, <<"displayed">>, <<"319">>)),
-        escalus:send(Alice, escalus_stanza:groupchat_to(RoomJID, <<"msgtxt">>)),
-        wait_for_n_offline_messages(Bob, 1),
-        NewBob = login_send_presence(FreshConfig, bob),
-        Stanzas = escalus:wait_for_stanzas(NewBob, 4),
-        escalus_new_assert:mix_match([is_presence, is_groupchat(<<"msgtxt">>),
-                                      is_room_chatmarker(<<"received">>, <<"321">>),
-                                      is_room_chatmarker(<<"displayed">>, <<"319">>)],
-                                     Stanzas)
-            end,
-    escalus:fresh_story_with_config(Config, [{alice, 1}, {bob, 1}], Story).
-
-room_chatmarker(RoomJID, MarkerName, MessageId) ->
-    ChatMarker = escalus_stanza:chat_marker(RoomJID, MarkerName, MessageId),
-    escalus_stanza:setattr(ChatMarker, <<"type">>, <<"groupchat">>).
-=======
             end,
     escalus:fresh_story_with_config(Config, [{alice, 1}, {bob, 1}], Story).
 
@@ -265,7 +200,6 @@
                 Stanzas)
         end,
     escalus:fresh_story_with_config(Config, [{alice, 1}, {bob, 1}], Story).
->>>>>>> ebc42d1d
 
 headline_message_is_not_stored(Config) ->
     Story = fun(FreshConfig, Alice, Bob) ->
@@ -369,27 +303,6 @@
         has_element_with_ns(Stanza, <<"delay">>, ?DELAY_NS)
     end.
 
-<<<<<<< HEAD
-is_chatmarker(Marker, Id) ->
-    fun(Stanza) ->
-        try
-            escalus_pred:is_chat_marker(Marker, Id, Stanza)
-        catch
-            _:_ -> false
-        end
-    end.
-
-is_room_chatmarker(Marker, Id) ->
-    fun(Stanza) ->
-        try
-            escalus_pred:is_chat_marker(Marker, Id, Stanza) andalso
-            escalus_pred:has_type(<<"groupchat">>, Stanza)
-        catch
-            _:_ -> false
-        end
-    end.
-
-=======
 is_one2one_chatmarker(Marker, Id) ->
     is_one2one_chatmarker(Marker, Id, undefined).
 
@@ -421,7 +334,6 @@
 has_thread_id(Stanza, ThreadID) ->
     ThreadID == exml_query:path(Stanza, [{element, <<"thread">>}, cdata]).
 
->>>>>>> ebc42d1d
 has_element_with_ns(Stanza, Element, NS) ->
     [] =/= exml_query:subelements_with_name_and_ns(Stanza, Element, NS).
 
