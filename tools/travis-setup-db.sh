--- conflicted
+++ resolved
@@ -117,11 +117,7 @@
         $(data_on_volume -v ${SQL_DATA_DIR}:/var/lib/mysql) \
         --health-cmd='mysqladmin ping --silent' \
         -p $MYSQL_PORT:3306 --name=$NAME \
-<<<<<<< HEAD
-        mysql:8.0.18
-=======
         mysql:$MYSQL_VERSION
->>>>>>> ebc42d1d
     tools/wait_for_healthcheck.sh $NAME
 
 elif [ "$db" = 'pgsql' ]; then
